--- conflicted
+++ resolved
@@ -202,13 +202,10 @@
             ("testMax", testMax),
             ("testCustomStringConvertible", testCustomStringConvertible),
             ("testCustomDebugStringConvertible", testCustomDebugStringConvertible),
-<<<<<<< HEAD
             ("testRemoveAtBeginningPreservesSortOrder", testRemoveAtBeginningPreservesSortOrder),
             ("testRemoveInMiddlePreservesSortOrder", testRemoveInMiddlePreservesSortOrder),
             ("testRemoveAtEndPreservesSortOrder", testRemoveAtEndPreservesSortOrder),
-=======
             ("testFilter", testFilter),
->>>>>>> 2be0ea48
         ]
     }
 }